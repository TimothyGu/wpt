<!DOCTYPE html PUBLIC "-//W3C//DTD XHTML 1.0 Strict//EN" "http://www.w3.org/TR/xhtml1/DTD/xhtml1-strict.dtd">
<html xmlns="http://www.w3.org/1999/xhtml">
    <head>
        <title>CSS Test: Padding-left using millimeters with a minimum plus one value, 1mm</title>
        <link rel="author" title="Microsoft" href="http://www.microsoft.com/" />
        <link rel="reviewer" title="Gérard Talbot" href="http://www.gtalbot.org/BrowserBugsSection/css21testsuite/" /> <!-- 2012-08-25 -->
        <link rel="help" href="http://www.w3.org/TR/CSS21/box.html#propdef-padding-left" />
        <link rel="help" href="http://www.w3.org/TR/CSS21/box.html#padding-properties" />
<<<<<<< HEAD
        <link rel="match" href="padding-left-036-ref.xht"/>
=======
        <link rel="match" href="padding-left-047-ref.xht"/>
>>>>>>> e22d8f91
        <meta name="flags" content="" />
        <meta name="assert" content="The 'padding-left' property handles a minimum plus one length value in millimeters." />
        <style type="text/css">
            div
            {
                height: 50px;
                width: 0;
            }
            .parent1
            {
                background: red;
                min-width: 3px
            }
            .test1, .test2
            {
                padding-left: 1mm;
            }
            .test1
            {
                background: green;
            }
            .test2
            {
                background: red;
            }
            .child1
            {
                background: green;
                left: -4px;
                position: relative;
                width: 4px;
            }
        </style>
    </head>
    <body>
        <p>Test passes if there is <strong>no red</strong>.</p>
        <div class="parent1">
            <div class="test1"></div>
        </div>
        <div class="test2">
            <div class="child1"></div>
        </div>
    </body>
</html><|MERGE_RESOLUTION|>--- conflicted
+++ resolved
@@ -1,57 +1,53 @@
-<!DOCTYPE html PUBLIC "-//W3C//DTD XHTML 1.0 Strict//EN" "http://www.w3.org/TR/xhtml1/DTD/xhtml1-strict.dtd">
-<html xmlns="http://www.w3.org/1999/xhtml">
-    <head>
-        <title>CSS Test: Padding-left using millimeters with a minimum plus one value, 1mm</title>
-        <link rel="author" title="Microsoft" href="http://www.microsoft.com/" />
-        <link rel="reviewer" title="Gérard Talbot" href="http://www.gtalbot.org/BrowserBugsSection/css21testsuite/" /> <!-- 2012-08-25 -->
-        <link rel="help" href="http://www.w3.org/TR/CSS21/box.html#propdef-padding-left" />
-        <link rel="help" href="http://www.w3.org/TR/CSS21/box.html#padding-properties" />
-<<<<<<< HEAD
-        <link rel="match" href="padding-left-036-ref.xht"/>
-=======
-        <link rel="match" href="padding-left-047-ref.xht"/>
->>>>>>> e22d8f91
-        <meta name="flags" content="" />
-        <meta name="assert" content="The 'padding-left' property handles a minimum plus one length value in millimeters." />
-        <style type="text/css">
-            div
-            {
-                height: 50px;
-                width: 0;
-            }
-            .parent1
-            {
-                background: red;
-                min-width: 3px
-            }
-            .test1, .test2
-            {
-                padding-left: 1mm;
-            }
-            .test1
-            {
-                background: green;
-            }
-            .test2
-            {
-                background: red;
-            }
-            .child1
-            {
-                background: green;
-                left: -4px;
-                position: relative;
-                width: 4px;
-            }
-        </style>
-    </head>
-    <body>
-        <p>Test passes if there is <strong>no red</strong>.</p>
-        <div class="parent1">
-            <div class="test1"></div>
-        </div>
-        <div class="test2">
-            <div class="child1"></div>
-        </div>
-    </body>
-</html>+<!DOCTYPE html PUBLIC "-//W3C//DTD XHTML 1.0 Strict//EN" "http://www.w3.org/TR/xhtml1/DTD/xhtml1-strict.dtd">
+<html xmlns="http://www.w3.org/1999/xhtml">
+    <head>
+        <title>CSS Test: Padding-left using millimeters with a minimum plus one value, 1mm</title>
+        <link rel="author" title="Microsoft" href="http://www.microsoft.com/" />
+        <link rel="reviewer" title="Gérard Talbot" href="http://www.gtalbot.org/BrowserBugsSection/css21testsuite/" /> <!-- 2012-08-25 -->
+        <link rel="help" href="http://www.w3.org/TR/CSS21/box.html#propdef-padding-left" />
+        <link rel="help" href="http://www.w3.org/TR/CSS21/box.html#padding-properties" />
+        <link rel="match" href="padding-left-047-ref.xht"/>
+        <meta name="flags" content="" />
+        <meta name="assert" content="The 'padding-left' property handles a minimum plus one length value in millimeters." />
+        <style type="text/css">
+            div
+            {
+                height: 50px;
+                width: 0;
+            }
+            .parent1
+            {
+                background: red;
+                min-width: 3px
+            }
+            .test1, .test2
+            {
+                padding-left: 1mm;
+            }
+            .test1
+            {
+                background: green;
+            }
+            .test2
+            {
+                background: red;
+            }
+            .child1
+            {
+                background: green;
+                left: -4px;
+                position: relative;
+                width: 4px;
+            }
+        </style>
+    </head>
+    <body>
+        <p>Test passes if there is <strong>no red</strong>.</p>
+        <div class="parent1">
+            <div class="test1"></div>
+        </div>
+        <div class="test2">
+            <div class="child1"></div>
+        </div>
+    </body>
+</html>