--- conflicted
+++ resolved
@@ -92,13 +92,9 @@
         </script>
         <h1>Pointer Events Capture Test</h1>
         <div id="complete-notice">
-<<<<<<< HEAD
-            <p>The following pointer types were detected: <span id="pointertype-log"></span>.</p>
-=======
             <p>Test complete: Scroll to Summary to view Pass/Fail Results.</p>
             <p>The following pointer types were detected: <span id="pointertype-log"></span>.</p>
             <p>Refresh the page to run the tests again with a different pointer type.</p>
->>>>>>> 6e71e955
         </div>
         <div id="log"></div>
     </body>
